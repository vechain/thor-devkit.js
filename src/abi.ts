import { keccak256 } from './keccak'
import { Buffer } from 'buffer'
import { ethers } from 'ethers'
import * as web3 from 'web3'

// Ethers coder instance
const ethersCoder = new ethers.AbiCoder()

function formatSignature(fragment: any) {
    try {
<<<<<<< HEAD
        const fragmentInterface = new ethers.Interface([fragment])

        return fragmentInterface.format(true)[0]
    } catch (err: any) {
=======
        return _formatSignature(fragment)
            .replace(/\(tuple\(/g, '((')
            .replace(/,tuple\(/g, ',(')
    } catch (err) {
>>>>>>> 4fe1b703
        if (err.reason) {
            throw new Error(err.reason)
        }
        throw err
    }
}

/** encode/decode parameters of contract function call, event log, according to ABI JSON */
export namespace abi {

    /**
     * encode single parameter
     * @param type type of the parameter
     * @param value value of the parameter
     * @returns encoded value in hex string
     */
    export function encodeParameter(type: string, value: any) {
        const encoded = ethersCoder.encode([type], [value])

        return encoded
    }

    /**
     * decode single parameter
     * @param type type of the parameter
     * @param data encoded parameter in hex string
     * @returns decoded value
     */
    export function decodeParameter(type: string, data: string) {
        const decoded = ethersCoder.decode([type], data).values().next().value.toString()

        return decoded
    }

    /**
     * encode a group of parameters
     * @param types type array
     * @param values value array
     * @returns encoded values in hex string
     */
    export function encodeParameters(types: Function.Parameter[], values: any[]) {
        const encode = web3.eth.abi.encodeParameters(types, values)
        return encode
    }

    /**
     * decode a group of parameters
     * @param types type array
     * @param data encoded values in hex string
     * @returns decoded object
     */
    export function decodeParameters(types: Function.Parameter[], data: string) {
        // 1 - Decode parameters
        let decodedParameters: any = web3.eth.abi.decodeParameters(types, data)

        // 2 - Remove __length__ property
        delete decodedParameters['__length__']

        // 3 - Get final result
        const decoded: Decoded = {}
        types.forEach((t, i) => {
            decoded[i] = decodedParameters[i]
            if (t.name) {
                decoded[t.name] = decodedParameters[i]
            }
        })

        return decoded
    }

    /** for contract function */
    export class Function {
        /** canonical name */
        public readonly canonicalName: string

        /** the function signature, aka. 4 bytes prefix */
        public readonly signature: string

        /**
         * create a function object
         * @param definition abi definition of the function
         */
        constructor(public readonly definition: Function.Definition) {
            this.canonicalName = formatSignature(definition)
            this.signature = '0x' + keccak256(this.canonicalName).slice(0, 4).toString('hex')
        }

        /**
         * encode input parameters into call data
         * @param args arguments for the function
         */
        public encode(...args: any[]): string {
            return this.signature + encodeParameters(this.definition.inputs, args).slice(2)
        }

        /**
         * decode output data
         * @param outputData output data to decode
         */
        public decode(outputData: string) {
            return decodeParameters(this.definition.outputs, outputData)
        }
    }

    export namespace Function {
        export type StateMutability = 'pure' | 'view' | 'constant' | 'payable' | 'nonpayable'
        export interface Parameter {
            name: string
            type: string
            components?: any[] // Tuples ONLY
            internalType?: string
        }

        export interface Definition {
            type: 'function'
            name: string
            constant?: boolean
            payable?: boolean
            stateMutability: StateMutability
            inputs: Parameter[]
            outputs: Parameter[]
        }
    }

    /** for contract event */
    export class Event {
        /** canonical name */
        public readonly canonicalName: string

        /** the event signature */
        public readonly signature: string

        /** for contract event */
        constructor(public readonly definition: Event.Definition) {
            this.canonicalName = formatSignature(definition)
            this.signature = '0x' + keccak256(this.canonicalName).toString('hex')
        }

        /**
         * encode an object of indexed keys into topics.
         * @param indexed an object contains indexed keys
         */
        public encode(indexed: object): Array<string | null> {
            const topics: Array<string | null> = []
            if (!this.definition.anonymous) {
                topics.push(this.signature)
            }
            for (const input of this.definition.inputs) {
                if (!input.indexed) {
                    continue
                }
                const value = (indexed as any)[input.name]
                if (value === undefined || value === null) {
                    topics.push(null)
                } else {
                    let topic
                    // https://docs.soliditylang.org/en/v0.8.11/abi-spec.html#encoding-of-indexed-event-parameters
                    if (isValueType(input.type)) {
                        topic = encodeParameter(input.type, value)
                    } else {
                        if (input.type === 'string') {
                            topic = '0x' + keccak256(value).toString('hex')
                        } else if (typeof value === 'string' && /^0x[0-9a-f]+$/i.test(value) && value.length % 2 === 0) {
                            // value is encoded
                            topic = '0x' + keccak256(Buffer.from(value.slice(2), 'hex')).toString('hex')
                        } else {
                            throw new Error(`event.encode: invalid ${input.type} value`)
                        }
                    }
                    topics.push(topic)
                }
            }
            return topics
        }

        /**
         * Get indexed elements of decoded object.
         * Indexed elements are elements with keys like '0', '1', '2', etc.
         * 
         * @param decoded Decoded object from decodeParameters function
         * 
         * @returns Array of indexed elements [[[], [], ...]]]
         */
        private getIndexedElementOfDecoded(decoded: Decoded) {
            // Base case - Empty object
            if (Object.keys(decoded).length === 0) return []

            // Normal cases - Non-empty object
            let values: Array<any> = []

            Object.keys(decoded).forEach((key: any) => {
                // Keys like '0': ..., '1': ..., '2': ..., etc.
                if (key.match(/^\d+$/)) {
                    values.push(decoded[key])
                }
            })

            return values
        }

        /**
         * decode event log
         * @param data data in event output
         * @param topics topics in event
         */
        public decode(data: string, topics: string[]) {
            if (!this.definition.anonymous) {
                topics = topics.slice(1)
            }

            if (this.definition.inputs.filter(t => t.indexed).length !== topics.length) {
                throw new Error('invalid topics count')
            }

            const nonIndexedInput = this.definition.inputs.filter(t => !t.indexed)
            const decodedIndexed = this.getIndexedElementOfDecoded(decodeParameters(nonIndexedInput, data))

            const decoded: Decoded = {}
            this.definition.inputs.forEach((t, i) => {
                if (t.indexed) {
                    const topic = topics.shift()!
                    decoded[i] = isValueType(t.type) ? decodeParameter(t.type, topic) : topic
                } else {
                    decoded[i] = decodedIndexed.shift()
                }
                if (t.name) {
                    decoded[t.name] = decoded[i]
                }
            })
            return decoded
        }
    }

    export namespace Event {
        export interface Parameter {
            name: string
            type: string
            indexed: boolean
            components?: any[] // Tuples ONLY
            internalType?: string
        }

        export interface Definition {
            type: 'event'
            name: string
            anonymous?: boolean
            inputs: Parameter[]
        }
    }

    export type Decoded = { [name: string]: any } & { [index: number]: any }

    function isValueType(type: string) {
        return (
            type === "address" ||
            type === "bool" ||
            /^(u?int)(\d*)$/.test(type) ||
            /^bytes(\d+)$/.test(type)
        )
    }
}<|MERGE_RESOLUTION|>--- conflicted
+++ resolved
@@ -8,17 +8,10 @@
 
 function formatSignature(fragment: any) {
     try {
-<<<<<<< HEAD
         const fragmentInterface = new ethers.Interface([fragment])
 
         return fragmentInterface.format(true)[0]
     } catch (err: any) {
-=======
-        return _formatSignature(fragment)
-            .replace(/\(tuple\(/g, '((')
-            .replace(/,tuple\(/g, ',(')
-    } catch (err) {
->>>>>>> 4fe1b703
         if (err.reason) {
             throw new Error(err.reason)
         }
