--- conflicted
+++ resolved
@@ -1,10 +1,5 @@
 import { expect } from 'chai'
-<<<<<<< HEAD
-import { abi, address } from '../src'
-import { keccak256 } from '../src'
-=======
-import { abi, keccak256 } from "../src"
->>>>>>> 4fe1b703
+import { abi, keccak256, address } from "../src"
 
 // tslint:disable:quotemark
 // tslint:disable:object-literal-key-quotes
